# -*- coding: utf-8 -*-
"""
    th-e-yield.model
    ~~~~~~~~~~~~~~~~
    
    
"""
from __future__ import annotations

import os
import logging
import pandas as pd

from pvlib.modelchain import ModelChain
from th_e_core import Model as ModelCore
from th_e_core import System
from th_e_core.pvsystem import PVSystem

logger = logging.getLogger(__name__)


class Model(ModelChain, ModelCore):

    # noinspection PyShadowingBuiltins
    @classmethod
    def read(cls, system: System, array: PVSystem, **kwargs) -> Model:
        configs = cls._read_configs(array, **kwargs)
        configs_override = os.path.join(configs['General']['config_dir'], 
                                        array.id+'.d', 'model.cfg')

        if os.path.isfile(configs_override):
            configs.read(configs_override)

<<<<<<< HEAD
    def __init__(self, system, location, configs, section='Model', **kwargs):
        ModelChain.__init__(self, system, location, **dict(configs.items(section)), **kwargs)
        ModelCore.__init__(self, configs, system, **kwargs)
=======
        return cls(system, array, configs, **kwargs)

    def __init__(self, system, array, configs, section='Model', **kwargs):
        ModelChain.__init__(self, array, system.location, **dict(configs.items(section)), **kwargs)
        ModelCore.__init__(self, system, configs, **kwargs)
>>>>>>> 8c1eb03b

    def run(self, weather, **_):
        self.run_model(weather)

        result = pd.concat([self.ac, self.dc], axis=1)
        result = result[['p_ac', 'p_dc', 'i_mp', 'v_mp', 'i_sc', 'v_oc']]

        return pd.concat([result, weather], axis=1)

    def infer_losses_model(self):
        pass

    def pvwatts_inverter(self):
        if isinstance(self.dc, pd.Series):
            pdc = self.dc
        elif 'p_mp' in self.dc:
            self.dc.rename(columns={'p_mp': 'p_dc'}, inplace=True)

            pdc = self.dc['p_dc']
        else:
            raise ValueError('Unknown error while calculating PVWatts AC model')

<<<<<<< HEAD
        self.ac = self.system.pvwatts_ac(pdc).fillna(0)
        self.ac.name = 'p_ac'

        return self
=======
        self.ac = self.system.pvwatts_ac(pdc).fillna(0).abs()
        self.ac.name = 'p_ac'

        return self
>>>>>>> 8c1eb03b
<|MERGE_RESOLUTION|>--- conflicted
+++ resolved
@@ -31,17 +31,11 @@
         if os.path.isfile(configs_override):
             configs.read(configs_override)
 
-<<<<<<< HEAD
-    def __init__(self, system, location, configs, section='Model', **kwargs):
-        ModelChain.__init__(self, system, location, **dict(configs.items(section)), **kwargs)
-        ModelCore.__init__(self, configs, system, **kwargs)
-=======
         return cls(system, array, configs, **kwargs)
 
     def __init__(self, system, array, configs, section='Model', **kwargs):
         ModelChain.__init__(self, array, system.location, **dict(configs.items(section)), **kwargs)
         ModelCore.__init__(self, system, configs, **kwargs)
->>>>>>> 8c1eb03b
 
     def run(self, weather, **_):
         self.run_model(weather)
@@ -64,14 +58,7 @@
         else:
             raise ValueError('Unknown error while calculating PVWatts AC model')
 
-<<<<<<< HEAD
-        self.ac = self.system.pvwatts_ac(pdc).fillna(0)
-        self.ac.name = 'p_ac'
-
-        return self
-=======
         self.ac = self.system.pvwatts_ac(pdc).fillna(0).abs()
         self.ac.name = 'p_ac'
 
-        return self
->>>>>>> 8c1eb03b
+        return self
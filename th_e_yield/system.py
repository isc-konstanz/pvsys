--- conflicted
+++ resolved
@@ -15,34 +15,24 @@
 import numpy as np
 import pandas as pd
 import datetime as dt
-<<<<<<< HEAD
-import matplotlib.pyplot as plt
-
-import time
+
+from matplotlib import pyplot as plt
+
+import th_e_core
+from th_e_core import Forecast, Component, ConfigurationUnavailableException
+from th_e_core.weather import Weather, TMYWeather, EPWWeather
+from th_e_core.pvsystem import PVSystem
+from th_e_core.evsystem import ElectricVehicle
+from th_e_core.storage import ElectricalEnergyStorage
+from th_e_yield.model import Model
+from pvlib.location import Location
+from configparser import ConfigParser as Configurations
+
 from reportlab.lib.enums import TA_JUSTIFY, TA_LEFT, TA_CENTER, TA_RIGHT
 from reportlab.lib.pagesizes import letter
 from reportlab.platypus import SimpleDocTemplate, Paragraph, Spacer, Image, Table, TableStyle
 from reportlab.lib.styles import getSampleStyleSheet, ParagraphStyle
 from reportlab.lib import colors
-
-from pvlib.location import Location
-from configparser import ConfigParser
-from th_e_core import Forecast, ConfigUnavailableException
-from th_e_core.weather import Weather, TMYWeather, EPWWeather
-from th_e_core.pvsystem import PVSystem
-from th_e_core.storage import ElectricalEnergyStorage
-from th_e_core.evsystem import ElectricVehicle
-from th_e_core.system import System as SystemCore
-from th_e_yield.database import ModuleDatabase, InverterDatabase
-=======
-import th_e_core
-from th_e_core import Forecast, Component, ConfigurationUnavailableException
-from th_e_core.weather import Weather, TMYWeather, EPWWeather
-from th_e_core.pvsystem import PVSystem
->>>>>>> 8c1eb03b
-from th_e_yield.model import Model
-from pvlib.location import Location
-from configparser import ConfigParser as Configurations
 
 logger = logging.getLogger(__name__)
 
@@ -75,14 +65,10 @@
         try:
             self.weather = Forecast.read(self, **kwargs)
 
-<<<<<<< HEAD
-        except ConfigUnavailableException:
-=======
         except ConfigurationUnavailableException:
->>>>>>> 8c1eb03b
             # Use weather instead of forecast, if forecast.cfg not present
             self.weather = Weather.read(self, **kwargs)
-
+        
         if isinstance(self.weather, TMYWeather):
             self.location = Location.from_tmy(self.weather.meta)
         elif isinstance(self.weather, EPWWeather):
@@ -91,41 +77,29 @@
             self.location = self._location_read(configs, **kwargs)
 
     def _location_read(self, configs, **kwargs):
-        return Location(configs.getfloat('Location', 'latitude'),
-                        configs.getfloat('Location', 'longitude'),
-                        tz=configs.get('Location', 'timezone', fallback='UTC'),
-                        altitude=configs.getfloat('Location', 'altitude', fallback=0),
-                        name=self.name,
+        return Location(configs.getfloat('Location', 'latitude'), 
+                        configs.getfloat('Location', 'longitude'), 
+                        tz=configs.get('Location', 'timezone', fallback='UTC'), 
+                        altitude=configs.getfloat('Location', 'altitude', fallback=0), 
+                        name=self.name, 
                         **kwargs)
 
     @property
     def _forecast(self):
         if isinstance(self.weather, Forecast):
             return self.weather
-
+        
         raise AttributeError("System forecast not configured")
 
     @property
     def _component_types(self):
-<<<<<<< HEAD
-        return super()._component_types + ['solar', 'modules', 'configs', 'ev', 'electrovehicle', 'battery', 'ees']
-
-    def _component(self, configs, type, **kwargs):
-        if type in ['pv', 'solar', 'modules', 'configs']:
-            return Configurations(configs, self, **kwargs)
-        elif type in ['ev', 'electricvehicle']:
-            return ElectricVehicle(configs, self, **kwargs)
-        elif type in ['battery', 'ees']:
-            return ElectricalEnergyStorage(configs, self, **kwargs)
-=======
         return super()._component_types + ['array', 'modules']
 
     # noinspection PyShadowingBuiltins
     def _component(self, configs: Configurations, type: str, **kwargs) -> Component:
         if type in ['pv', 'array', 'modules']:
             return PVSystem(self, configs, **kwargs)
-        
->>>>>>> 8c1eb03b
+
         return super()._component(configs, type, **kwargs)
 
     def run(self, *args, **kwargs):
@@ -146,7 +120,7 @@
                     data = model.run(weather, **kwargs)
 
                     if self._database is not None:
-                        self._database.persist(data, **kwargs)
+                        self._database.write(data, **kwargs)
 
                     result[['p_ac', 'p_dc']] += data[['p_ac', 'p_dc']].abs()
                     results[key] = data
@@ -176,15 +150,13 @@
         return pd.concat([result, weather], axis=1)
 
     def evaluate(self, results, weather):
-<<<<<<< HEAD
-=======
         json_results = {}
         json_results.update(self._evaluate_yield(results, weather))
+        #json_results.update(self._evaluate_ev(results, weather))
 
         return json_results
 
     def _evaluate_yield(self, results, weather):
->>>>>>> 8c1eb03b
         hours = pd.Series(weather.index, index=weather.index)
         hours = round((hours - hours.shift(1)).fillna(method='bfill').dt.total_seconds() / 3600)
 
@@ -196,7 +168,7 @@
         energy_price = 0
 
         for key, configs in self.items():
-            if key == 'configs':
+            if key == 'array':
                 result = results[key]
                 results_kwp += float(configs.module_parameters['pdc0']) * \
                                configs.inverters_per_system * configs.modules_per_inverter / 1000
@@ -222,7 +194,7 @@
                 power = domestic.rename(columns={'power': 'p_dom'})
 
                 if results != {}:
-                    p_pv = results['configs'][['p_ac']]
+                    p_pv = results['array'][['p_ac']]
                     p_pv.index = p_pv.index.tz_convert(None)
                     p_pv.index = p_pv.index[:].floor('H')
                     p_pv = p_pv.rename(columns={'p_ac': 'p_pv'})
@@ -347,8 +319,11 @@
         results_summary = pd.DataFrame(data=[results_summary_data], columns=results_summary_columns)
 
         self._write_csv(results_summary, results_total, results)
-        self._write_pdf(results_summary, results_total, results)
-        os.system(self._results_pdf)
+        for key, configs in self.items():
+            if key == 'ees' or key == 'ev':
+                self._write_pdf(results_summary, results_total, results)
+                os.system(self._results_pdf)
+                break
         # self._write_excel(results_summary, results_total, results)
         return {
             'status': 'success',
@@ -379,8 +354,8 @@
                                 topMargin=72, bottomMargin=18)
         try:
             pdf = []
-            logo = Image('isc_logo.jpg', 60, 60, hAlign='CENTER')
-            img_1 = Image(os.path.join(self._results_dir, 'configs.png'), 250, 200)
+            logo = Image('data/isc_logo.jpg', 60, 60, hAlign='CENTER')
+            img_1 = Image(os.path.join(self._results_dir, 'array.png'), 250, 200)
             img_2 = Image(os.path.join(self._results_dir, 'ees_1.png'), 400, 260)
             img_3 = Image(os.path.join(self._results_dir, 'ev_2.png'), 400, 260)
             client_name = "Steffen Friedriszik"
@@ -388,10 +363,11 @@
             styles = getSampleStyleSheet()
             styles.add(ParagraphStyle(name='Normal_right', alignment=TA_RIGHT))
             styles.add(ParagraphStyle(name='Normal_center', alignment=TA_CENTER))
+            styles.add(ParagraphStyle(name='Heading222', fontName='Helvetica-Bold', fontSize=18, alignment=TA_CENTER,
+                                      textColor=colors.blue, leading=20))
             styles.add(ParagraphStyle(name='Heading', fontName='Helvetica-Bold', fontSize=18, alignment=TA_CENTER,
-                                      textColor=colors.blue, leading=20))
+                                      textColor=colors.rgb2cmyk(0, 79, 159), leading=20))
             styles.add(ParagraphStyle(name='Normal_bold', fontSize=14, leading=16))
-            # title = 'Auswertung Messergebnisse <br/> für <br/> Herr %s' % client_name.split()[1].strip()
             title = 'Auswertung der Messergebnisse <br/> für <br/> %s' % self.name
             text_intro = 'Sehr geehrter Herr %s, im Folgenden sehen Sie die Auswertung der Messergebnisse und ihre ' \
                          'Interpretation. Die Analyse erfolgt hinsichtlich allgemeinen, wissenschaftlichen ' \
@@ -411,7 +387,7 @@
                         'Sie sparen damit %s € im Vergleich zu einem System ohne PV und Speicher. Die berechneten ' \
                         'Preise verstehen sich ohne Investitionskosten.'\
                         % ('%.1f' % -results['ees']['costs_raw'],
-                            self['configs'].modules_per_inverter,
+                            self['array'].modules_per_inverter,
                             '%.1f' % (-results['ees']['costs_raw'] + results['ees']['costs_pv']),
                             self['ees'].capacity,
                             '%.1f' % -results['ees']['costs_pv_bat'],
@@ -469,7 +445,7 @@
             pdf.append(Paragraph(text_remarks, styles["Normal"]))
             pdf.append(Spacer(1, 24))
             pdf.append(
-                Paragraph('mit freundlichen grüßen und eine Sonnige Zukunft wünscht ihnen Ihr ', styles["Normal"]))
+                Paragraph('mit freundlichen Grüßen und eine sonnige Zukunft wünscht Ihnen ihr ', styles["Normal"]))
             pdf.append(Spacer(1, 12))
             pdf.append(Paragraph('ISC Konstanz', styles["Normal_bold"]))
             pdf.append(Spacer(1, 12))
@@ -484,7 +460,7 @@
         size_small = 24
         width = 0.6
         for key, configs in self.items():
-            if key == 'configs':
+            if key == 'array':
                 fig1, ax1 = plt.subplots(figsize=(10, 10))
                 data = [
                     -results['ees']['costs_raw'].values[0].round(1),
@@ -570,7 +546,6 @@
                                                         sheet_name=self.name + ' ' + configs_name,
                                                         encoding='utf-8-sig')
 
-<<<<<<< HEAD
             results_summary.to_excel(results_writer, sheet_name='Summary', float_format="%.2f", encoding='utf-8-sig')
             results_total.tz_localize(None).to_excel(results_writer, sheet_name=self.name, encoding='utf-8-sig')
             results_book['Summary'].delete_cols(1, 1)
@@ -578,126 +553,25 @@
             results_sheets.insert(0, results_sheets.pop(len(results_sheets) - 1))
             results_sheets.insert(0, results_sheets.pop(len(results_sheets) - 1))
 
-            for result_sheet in results_sheets:
-                for result_column in range(1, len(result_sheet[1])):
-                    result_sheet[1][result_column].border = border
-                    result_sheet.column_dimensions[get_column_letter(result_column + 1)].width = len(
-                        result_sheet[1][result_column].value) + 2
-
-=======
             for result_sheet in results_book:
->>>>>>> 8c1eb03b
                 result_index_width = 0
                 for result_row in result_sheet:
                     result_row[0].border = border
                     result_index_width = max(result_index_width, len(str(result_row[0].value)))
 
                 result_sheet.column_dimensions[get_column_letter(1)].width = result_index_width + 2
-<<<<<<< HEAD
-=======
 
                 for result_column in range(1, len(result_sheet[1])):
                     result_column_width = len(str(result_sheet[1][result_column].value))
                     result_sheet[1][result_column].border = border
                     result_sheet.column_dimensions[get_column_letter(result_column+1)].width = result_column_width + 2
->>>>>>> 8c1eb03b
 
             results_book.save(self._results_excel)
             results_writer.close()
 
         except ImportError as e:
-<<<<<<< HEAD
-            logger.debug("Unable to plot boxplot for {} of system {}: {}".format(os.path.abspath(self._results_excel),
-                                                                                 self.name, str(e)))
-
-
-class Configurations(PVSystem):
-
-    def _configure(self, configs, **kwargs):
-        super()._configure(configs, **kwargs)
-
-        self.module_parameters = self._configure_module(configs)
-        self.modules_per_inverter = self.strings_per_inverter * self.modules_per_string
-
-        self.inverter_parameters = self._configure_inverter(configs)
-        self.inverters_per_system = configs.getfloat('Inverter', 'count', fallback=1)
-
-    def _configure_module(self, configs):
-        module = {}
-
-        if 'type' in configs['Module']:
-            type = configs['Module']['type']
-            modules = ModuleDatabase(configs)
-            module = modules.get(type)
-
-        def module_update(items):
-            for key, value in items:
-                try:
-                    module[key] = float(value)
-                except ValueError:
-                    module[key] = value
-
-        if configs.has_section('Parameters'):
-            module_update(configs.items('Parameters'))
-
-        module_file = os.path.join(configs['General']['config_dir'],
-                                   configs['General']['id'] + '.d', 'module.cfg')
-
-        if os.path.exists(module_file):
-            with open(module_file) as f:
-                module_str = '[Module]\n' + f.read()
-
-            module_configs = ConfigParser()
-            module_configs.optionxform = str
-            module_configs.read_string(module_str)
-            module_update(module_configs.items('Module'))
-
-        if 'pdc0' not in module:
-            module['pdc0'] = module['I_mp_ref'] \
-                             * module['V_mp_ref']
-
-        return module
-
-    def _configure_inverter(self, configs):
-        inverter = {}
-
-        if 'type' in configs['Inverter']:
-            type = configs['Inverter']['type']
-            inverters = InverterDatabase(configs)
-            # TODO: Test and verify inverter CEC parameters
-            # inverter = inverters.get(type)
-
-        def inverter_update(items):
-            for key, value in items:
-                try:
-                    inverter[key] = float(value)
-                except ValueError:
-                    inverter[key] = value
-
-        inverter_file = os.path.join(configs['General']['config_dir'],
-                                     configs['General']['id'] + '.d', 'inverter.cfg')
-
-        if os.path.exists(inverter_file):
-            with open(inverter_file) as f:
-                inverter_str = '[Inverter]\n' + f.read()
-
-            inverter_configs = ConfigParser()
-            inverter_configs.optionxform = str
-            inverter_configs.read_string(inverter_str)
-            inverter_update(inverter_configs.items('Inverter'))
-
-        if 'pdc0' not in inverter and 'pdc0' in self.module_parameters and \
-                configs.has_section('Inverter'):
-            total = configs.getfloat('Inverter', 'strings') \
-                    * configs.getfloat('Module', 'count')
-
-            inverter['pdc0'] = self.module_parameters['pdc0'] * total
-
-        return inverter
-=======
             logger.debug("Unable to write excel file for {} of system {}: {}".format(
                 os.path.abspath(self._results_excel), self.name, str(e)))
->>>>>>> 8c1eb03b
 
 
 class Progress:

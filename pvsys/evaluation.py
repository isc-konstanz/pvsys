--- conflicted
+++ resolved
@@ -26,9 +26,6 @@
 
 logger = logging.getLogger(__name__)
 
-<<<<<<< HEAD
-# noinspection SpellCheckingInspection
-=======
 COLUMNS_DC = {
     PVSystem.POWER_DC: 'Generated PV DC Power [W]'
 }
@@ -40,7 +37,6 @@
     PVSystem.VOLTAGE_DC_OC: 'Open-circuit voltage (V)'
 }
 
->>>>>>> a3e4d4c8
 CMPTS = {
     'tes': 'Buffer Storage',
     'ees': 'Battery Storage',
@@ -107,17 +103,6 @@
 
                 result = pd.DataFrame()
                 result.index.name = 'time'
-<<<<<<< HEAD
-                for cmpt in self.system.values():
-                    if cmpt.type == PVSystem.TYPE:
-                        cmpt_key = f"{self.system.id}/{cmpt.id}/output"
-                        result_pv = _get(results, cmpt_key, self.system._get_solar_yield, cmpt, input)
-                        if result.empty:
-                            result = result_pv
-                        else:
-                            result += result_pv
-                        result[f'{cmpt.id}_power'] = result_pv[PVSystem.POWER]
-=======
                 for cmpt in self.system.get_type(PVSystem.TYPE):
                     cmpt_key = f"{self.system.id}/{cmpt.id}/output"
                     result_pv = _get(results, cmpt_key, self.system._get_solar_yield, cmpt, input)
@@ -125,7 +110,7 @@
                         result = result_pv.loc[:, result_pv.columns.str.contains('pv.*_power')]
                     else:
                         result += result_pv.loc[:, result_pv.columns.str.contains('pv.*_power')]
->>>>>>> a3e4d4c8
+                    #result[f'{cmpt.id}_power'] = result_pv[PVSystem.POWER]
 
                     progress.update()
 
@@ -139,29 +124,6 @@
             try:
                 references = _get(results, f"{self.system.id}/reference", self.system.database.read, **kwargs)
 
-<<<<<<< HEAD
-                # noinspection PyShadowingBuiltins, PyShadowingNames
-                def add_reference(type: str, unit: str = 'power'):
-                    cmpts = self.system.get_type(type)
-                    if len(cmpts) > 0 and all([f'{cmpt.id}_{unit}' in reference.columns for cmpt in cmpts]):
-                        results.data[f'{type}_{unit}_ref'] = 0
-                        for cmpt in self.system.get_type(f'{type}'):
-                            cmpt_ref = reference[f'{cmpt.id}_{unit}']
-                            results.data[f'{type}_{unit}_ref'] += cmpt_ref
-                            results.data[f'{cmpt.id}_{unit}_ref'] = cmpt_ref
-                            results.data[f'{cmpt.id}_{unit}_err'] = (results.data[f'{cmpt.id}_{unit}'] - cmpt_ref)
-
-                        results.data[f'{type}_{unit}_err'] = (results.data[f'{type}_{unit}'] -
-                                                              results.data[f'{type}_{unit}_ref'])
-                    elif f'{type}_{unit}' in reference.columns:
-                        results.data[f'{type}_{unit}_ref'] = reference[f'{type}_{unit}']
-
-                add_reference('el')
-                add_reference('th')
-                add_reference('th_ht')
-                add_reference('th_dom')
-                add_reference(PVSystem.TYPE)
-=======
                 # noinspection PyTypeChecker, PyShadowingBuiltins, PyShadowingNames
                 def add_reference(cmpt_type: str, target: str):
                     cmpts = self.system.get_type(cmpt_type)
@@ -185,9 +147,13 @@
                         results.data[f'{target}_err'] = (results.data[target] -
                                                          results.data[f'{target}_ref'])
 
+                # add_reference('el')
+                # add_reference('th')
+                # add_reference('th_ht')
+                # add_reference('th_dom')
+
                 for cmpt_type, target in self._targets.items():
                     add_reference(cmpt_type, target)
->>>>>>> a3e4d4c8
 
             except DatabaseUnavailableException as e:
                 references = None
@@ -222,11 +188,7 @@
             summary_json = {
                 'status': 'success'
             }
-<<<<<<< HEAD
-            self._evaluate(summary_json, summary, results.data)
-=======
             self._evaluate(summary_json, summary, results.data, references)
->>>>>>> a3e4d4c8
 
             summary_data = {
                 self.system.name: prepare_data(results.data)
@@ -238,13 +200,6 @@
                         results_name = cmpt.name
                         results_prefix = ''
                         for cmpt_type in self.system.get_types():
-<<<<<<< HEAD
-                            results_suffix = results_suffix.replace(cmpt_type, '')
-                        if len(results_suffix) < 1 and len(self.system.get_type(cmpt.type)) > 1:
-                            results_suffix += str(list(self.system).index(cmpt) + 1)
-                        results_name = CMPTS[cmpt.type] if cmpt.type in CMPTS else cmpt.type.upper()
-                        results_name = f"{results_name.strip()} {results_suffix.strip()}".title()
-=======
                             if results_name.startswith(cmpt_type):
                                 results_prefix = cmpt_type
                                 break
@@ -258,7 +213,6 @@
                             results_prefix = CMPTS[cmpt.type] if cmpt.type in CMPTS else cmpt.type.upper()
                             results_name = f"{results_prefix.strip()} {results_name}".strip().title()
 
->>>>>>> a3e4d4c8
                         summary_data[results_name] = prepare_data(results[cmpt_key])
 
             summary.to_csv(self._results_csv, encoding='utf-8-sig')
@@ -294,11 +248,7 @@
         summary_json.update(self._evaluate_weather(summary, results))
 
     def _evaluate_yield(self, summary: pd.DataFrame, results: pd.DataFrame, reference: pd.DataFrame = None) -> Dict:
-<<<<<<< HEAD
         if PVSystem.POWER not in results.columns or not self.system.contains_type(PVSystem.TYPE):
-=======
-        if PVSystem.ENERGY not in results.columns:
->>>>>>> a3e4d4c8
             return {}
 
         results_kwp = 0
@@ -400,7 +350,16 @@
 
         return {}
 
-<<<<<<< HEAD
+    @staticmethod
+    def _scale_yield(energy: float, column: str) -> Tuple[float, str]:
+        if energy >= 1e7:
+            energy = round(energy / 1e6)
+            column = column.replace('kWh', 'GWh')
+        elif energy >= 1e4:
+            energy = round(energy / 1e3)
+            column = column.replace('kWh', 'MWh')
+        return round(energy, 2), column
+
     def _evaluate_legacy(self, summary: pd.DataFrame, results: pd.DataFrame, reference: pd.DataFrame = None) -> Dict:
         hours = pd.Series(results.index, index=results.index)
         hours = (hours - hours.shift(1)).fillna(method='bfill').dt.total_seconds() / 3600.
@@ -699,17 +658,6 @@
                 ax3.tick_params(axis='y', labelsize=size_small)
                 ax3.tick_params(axis='x', labelsize=size_small)
                 plot.savefig(self._results_dir + '\\' + key + '_2')
-=======
-    @staticmethod
-    def _scale_yield(energy: float, column: str) -> Tuple[float, str]:
-        if energy >= 1e7:
-            energy = round(energy / 1e6)
-            column = column.replace('kWh', 'GWh')
-        elif energy >= 1e4:
-            energy = round(energy / 1e3)
-            column = column.replace('kWh', 'MWh')
-        return round(energy, 2), column
->>>>>>> a3e4d4c8
 
 
 # noinspection PyUnresolvedReferences

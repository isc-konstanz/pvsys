# -*- coding: utf-8 -*-
"""
    pvsys.evaluation
    ~~~~~~~~~~~~~~~~


"""
from __future__ import annotations
from typing import Dict
import os
import json
import logging
import pandas as pd
import calendar
import traceback

# noinspection PyProtectedMember
from corsys.io._var import COLUMNS
from corsys.io import DatabaseUnavailableException
<<<<<<< HEAD
from corsys.cmpt import Photovoltaic, ElectricalEnergyStorage
=======
>>>>>>> db1a7c85
from corsys import Configurations, Configurable, System
from scisys.io import excel, plot
from scisys import Results, Progress
from .pv import PVSystem

logger = logging.getLogger(__name__)

# noinspection SpellCheckingInspection
CMPTS = {
    'tes': 'Buffer Storage',
    'ees': 'Battery Storage',
    'ev': 'Electric Vehicle',
    'pv': 'Photovoltaics'
}

AC_Y = 'Specific yield [kWh/kWp]'
AC_E = 'Energy yield [kWh]'
DC_E = 'Energy yield (DC) [kWh]'

EES_CY = 'Cycles'


class Evaluation(Configurable):

    def __init__(self, system: System, name: str = 'Evaluation') -> None:
        super().__init__(system.configs)
        self.system = system
        self.name = name

    def __configure__(self, configs: Configurations) -> None:
        super().__configure__(configs)
        data_dir = configs.dirs.data
        if not os.path.exists(data_dir):
            os.makedirs(data_dir, exist_ok=True)

        self._results_json = os.path.join(data_dir, 'results.json')
        self._results_excel = os.path.join(data_dir, 'results.xlsx')
        self._results_csv = os.path.join(data_dir, 'results.csv')
        self._results_pdf = os.path.join(data_dir, 'results.pdf')
        self._results_dir = os.path.join(data_dir, 'results')
        if not os.path.exists(self._results_dir):
            os.makedirs(self._results_dir)

        self._plots_dir = os.path.join(data_dir, 'plots')
        if not os.path.exists(self._plots_dir):
            os.makedirs(self._plots_dir)

    # noinspection PyProtectedMember
    def __call__(self, *args, **kwargs) -> Results:
        logger.info("Starting evaluation for system: %s", self.system.name)
        progress = Progress(desc=self.name, total=len(self.system.get_type(PVSystem.TYPE))*2+1, file=self._results_json)

        results = Results(self.system)
        results.durations.start('Evaluation')
        results_key = f"{self.system.id}/output"
        try:
            if results_key not in results:
                results.durations.start('Prediction')
                input = _get(results, f"{self.system.id}/input", self.system._get_input, *args, **kwargs)
                progress.update()

                result = pd.DataFrame()
                result.index.name = 'time'
<<<<<<< HEAD
                for cmpt in self.system.values():
                    if cmpt.type == 'pv':
                        cmpt_key = f"{self.system.id}/{cmpt.id}/output"
                        result_pv = _get(results, cmpt_key, self.system._get_solar_yield, cmpt, input)
                        result[['pv_power', 'dc_power']] += result_pv[['pv_power', 'dc_power']].abs()
                        result[f'{cmpt.id}_power'] = result_pv['pv_power']
=======
                for cmpt in self.system.get_type(PVSystem.TYPE):
                    cmpt_key = f"{self.system.id}/{cmpt.id}/output"
                    result_pv = _get(results, cmpt_key, self.system._get_solar_yield, cmpt, input)
                    if result.empty:
                        result = result_pv
                    else:
                        result += result_pv
                    # result[f'{cmpt.id}_power'] = result_pv[PVSystem.POWER]
>>>>>>> db1a7c85

                    progress.update()

                result = pd.concat([result, input], axis=1)
                results.set(results_key, result, how='combine')
                results.durations.stop('Prediction')
            else:
                # If this component was simulated already, load the results and skip the calculation
                results.load(results_key)
                progress.complete()
            try:
                reference = _get(results, f"{self.system.id}/reference", self.system.database.read, **kwargs)

                # noinspection PyShadowingBuiltins, PyShadowingNames
                def add_reference(type: str, unit: str = 'power'):
                    cmpts = self.system.get_type(type)
                    if len(cmpts) > 0 and all([f'{cmpt.id}_{unit}' in reference.columns for cmpt in cmpts]):
                        results.data[f'{type}_{unit}_ref'] = 0
                        for cmpt in self.system.get_type(f'{type}'):
                            cmpt_ref = reference[f'{cmpt.id}_{unit}']
                            results.data[f'{type}_{unit}_ref'] += cmpt_ref
                            results.data[f'{cmpt.id}_{unit}_ref'] = cmpt_ref
                            results.data[f'{cmpt.id}_{unit}_err'] = (results.data[f'{cmpt.id}_{unit}'] - cmpt_ref)

                        results.data[f'{type}_{unit}_err'] = (results.data[f'{type}_{unit}'] -
                                                              results.data[f'{type}_{unit}_ref'])
                    elif f'{type}_{unit}' in reference.columns:
                        results.data[f'{type}_{unit}_ref'] = reference[f'{type}_{unit}']

<<<<<<< HEAD
                add_reference('el')
                add_reference('th')
                add_reference('th_ht')
                add_reference('th_dom')
                add_reference(Photovoltaic.TYPE)
=======
                add_reference(PVSystem.TYPE)
>>>>>>> db1a7c85

            except DatabaseUnavailableException as e:
                reference = None
                logger.debug("Unable to retrieve reference values for system %s: %s", self.system.name, str(e))

            def prepare_data(data: pd.DataFrame) -> pd.DataFrame:
                data = data.tz_convert(self.system.location.timezone).tz_localize(None)
                data = data[[column for column in COLUMNS.keys() if column in data.columns]]
                data.rename(columns=COLUMNS, inplace=True)
                data.index.name = 'Time'
                return data

            hours = pd.Series(results.data.index, index=results.data.index)
            hours = (hours - hours.shift(1)).fillna(method='bfill').dt.total_seconds() / 3600.

            if PVSystem.ENERGY not in results.data and PVSystem.POWER in results.data:
                results.data[PVSystem.ENERGY] = results.data[PVSystem.POWER] / 1000. * hours
            if f'{PVSystem.ENERGY}_ref' not in results.data and f'{PVSystem.POWER}_ref' in results.data:
                results.data[f'{PVSystem.ENERGY}_ref'] = results.data[f'{PVSystem.POWER}_ref'] / 1000. * hours
                results.data[f'{PVSystem.ENERGY}_err'] = (results.data[PVSystem.ENERGY] -
                                                          results.data[f'{PVSystem.ENERGY}_ref'])

            if PVSystem.ENERGY_DC not in results.data and PVSystem.POWER_DC in results.data:
                results.data[PVSystem.ENERGY_DC] = results.data[PVSystem.POWER_DC] / 1000. * hours

            summary = pd.DataFrame(columns=pd.MultiIndex.from_tuples((), names=['System', '']))
            summary_json = {
                'status': 'success'
            }
            self._evaluate(summary_json, summary, results.data)

            summary_data = {
                self.system.name: prepare_data(results.data)
            }
            if len(self.system) > 1:
                for cmpt in self.system.values():
                    cmpt_key = f"{self.system.id}/{cmpt.id}/output"
                    if cmpt_key in results:
                        results_suffix = cmpt.name
                        for cmpt_type in self.system.get_types():
                            results_suffix = results_suffix.replace(cmpt_type, '')
                        if len(results_suffix) < 1 and len(self.system.get_type(cmpt.type)) > 1:
                            results_suffix += str(list(self.system).index(cmpt) + 1)
                        results_name = CMPTS[cmpt.type] if cmpt.type in CMPTS else cmpt.type.upper()
                        results_name = f"{results_name.strip()} {results_suffix.strip()}".title()
                        summary_data[results_name] = prepare_data(results[cmpt_key])

            summary.to_csv(self._results_csv, encoding='utf-8-sig')
            excel.write(summary, summary_data, file=self._results_excel, index=False)
            progress.complete(summary_json)

        except Exception as e:
            logger.error("Error evaluating system %s: %s", self.system.name, str(e))
            logger.debug("%s: %s", type(e).__name__, traceback.format_exc())
            progress.complete({
                    'status': 'error',
                    'message': str(e),
                    'error': type(e).__name__,
                    'trace': traceback.format_exc()
                })
            raise e

        finally:
            results.durations.stop('Evaluation')
            results.close()

        logger.info("Evaluation complete")
        logger.debug('Evaluation complete in %i minutes', results.durations['Evaluation'])

        return results

    def _evaluate(self,
                  summary_json: Dict,
                  summary: pd.DataFrame,
                  results: pd.DataFrame) -> None:

        summary_json.update(self._evaluate_yield(summary, results))
        summary_json.update(self._evaluate_storage(summary, results))
        summary_json.update(self._evaluate_weather(summary, results))

<<<<<<< HEAD
    def _evaluate_yield(self, summary: pd.DataFrame, results: pd.DataFrame, *_) -> Dict:
        if Photovoltaic.POWER not in results.columns or not self.system.contains_type(Photovoltaic.TYPE):
            return {}

        results_kwp = 0
        for pv in self.system.get_type(Photovoltaic.TYPE):
            if f'{pv.id}_power' in results.columns and f'{pv.id}_power_ref' not in results.columns:
                if System.POWER_EL not in results.columns and f'{System.POWER_EL}_ref' in results.columns:
                    results.loc[:, System.POWER_EL] = results[f'{System.POWER_EL}_ref']
                if System.POWER_EL in results.columns:
                    results.loc[:, System.POWER_EL] -= results[f'{pv.id}_power']

            results_kwp += pv.power_max / 1000.

        if System.POWER_EL in results.columns and f'{System.POWER_EL}_ref' in results.columns:
            results[f'{System.POWER_EL}_err'] = (results[f'{System.POWER_EL}'] -
                                                 results[f'{System.POWER_EL}_ref'])

        hours = pd.Series(results.index, index=results.index)
        hours = (hours - hours.shift(1)).fillna(method='bfill').dt.total_seconds() / 3600.

        results['pv_energy'] = results[Photovoltaic.POWER] / 1000. * hours
        results['pv_yield'] = results[Photovoltaic.ENERGY] / results_kwp
=======
    def _evaluate_yield(self, summary: pd.DataFrame, results: pd.DataFrame, reference: pd.DataFrame = None) -> Dict:
        results_kwp = 0
        for system in self.system.values():
            results_kwp += system.power_max / 1000.

        results[PVSystem.YIELD_SPECIFIC] = results[PVSystem.ENERGY] / results_kwp
>>>>>>> db1a7c85

        results = results.dropna(axis='index', how='all')

        plot_data = results[[PVSystem.ENERGY]].groupby(results.index.month).sum()
        plot.bar(x=plot_data.index, y=PVSystem.ENERGY, data=plot_data,
                 xlabel='Month', ylabel='Energy [kWh]', title='Monthly Yield',
                 colors=list(reversed(plot.COLORS)), file=os.path.join(self._plots_dir, 'yield_months.png'))

        plot_data = pd.concat([pd.Series(data=results.loc[results.index.month == m, PVSystem.POWER]/1000.,
                                         name=calendar.month_name[m]) for m in range(1, 13)], axis='columns')
        plot_data['hour'] = plot_data.index.hour + plot_data.index.minute/60.
        plot_melt = plot_data.melt(id_vars='hour', var_name='Months')
        plot.line(x='hour', y='value', data=plot_melt,
                  xlabel='Hour of the Day', ylabel='Power [kW]', title='Yield Profile', hue='Months',  # style='Months',
                  colors=list(reversed(plot.COLORS)), file=os.path.join(self._plots_dir, 'yield_months_profile.png'))

        yield_specific = round(results[PVSystem.YIELD_SPECIFIC].sum(), 2)
        yield_energy = round(results[PVSystem.ENERGY].sum(), 2)

        summary.loc[self.system.name, ('Yield', AC_Y)] = yield_specific
        summary.loc[self.system.name, ('Yield', AC_E)] = yield_energy

        summary_dict = {'yield_specific': yield_specific,
                        'yield_energy': yield_energy}

        if PVSystem.ENERGY_DC in results:
            dc_energy = round(results[PVSystem.ENERGY_DC].sum(), 2)

            summary.loc[self.system.name, ('Yield', DC_E)] = dc_energy
            summary_dict['yield_energy_dc'] = dc_energy

        return summary_dict

    def _evaluate_storage(self, summary: pd.DataFrame, results: pd.DataFrame) -> Dict:
        if System.POWER_EL not in results.columns and f'{System.POWER_EL}_ref' in results.columns:
            results.loc[:, System.POWER_EL] = results[f'{System.POWER_EL}_ref']

        elif System.POWER_EL not in results.columns or not self.system.contains_type(ElectricalEnergyStorage.TYPE):
            return {}

        ees_results = []
        for ees in self.system.get_type(ElectricalEnergyStorage.TYPE):
            ees_result = ees.infer_soc(results)
            ees_results.append(ees_result)
            results.loc[:, System.POWER_EL] = ees_result[System.POWER_EL]

        if System.POWER_EL in results.columns and f'{System.POWER_EL}_ref' in results.columns:
            results[f'{System.POWER_EL}_err'] = (results[f'{System.POWER_EL}'] -
                                                 results[f'{System.POWER_EL}_ref'])

        def insert(column: str, how: str) -> None:
            data = pd.concat(ees_results, axis='columns').loc[:, [column]]
            if len(data.columns) > 1:
                if how == 'sum':
                    data = data.sum(axis='columns')
                elif how == 'mean':
                    data = data.mean(axis='columns')
            results.loc[:, column] = data

        insert(ElectricalEnergyStorage.STATE_OF_CHARGE, how='mean')
        insert(ElectricalEnergyStorage.POWER_DISCHARGE, how='sum')
        insert(ElectricalEnergyStorage.POWER_CHARGE, how='sum')

        hours = pd.Series(results.index, index=results.index)
        hours = (hours - hours.shift(1)).fillna(method='bfill').dt.total_seconds() / 3600.

        ees_capacity = sum([ees.capacity for ees in self.system.get_type(ElectricalEnergyStorage.TYPE)])
        ees_cycles = (results[ElectricalEnergyStorage.POWER_CHARGE] / 1000 * hours).sum() / ees_capacity

        summary.loc[self.system.name, ('Battery storage', EES_CY)] = ees_cycles

        return {'ees_cycles': ees_cycles}

    def _evaluate_weather(self, summary: pd.DataFrame, results: pd.DataFrame) -> Dict:
        hours = pd.Series(results.index, index=results.index)
        hours = (hours - hours.shift(1)).fillna(method='bfill').dt.total_seconds() / 3600.
        ghi = round((results['ghi'] / 1000. * hours).sum(), 2)
        dhi = round((results['dhi'] / 1000. * hours).sum(), 2)

        summary.loc[self.system.name, ('Weather', 'GHI [kWh/m^2]')] = ghi
        summary.loc[self.system.name, ('Weather', 'DHI [kWh/m^2]')] = dhi

        return {}

    def _evaluate_legacy(self, summary: pd.DataFrame, results: pd.DataFrame, reference: pd.DataFrame = None) -> Dict:
        hours = pd.Series(results.index, index=results.index)
        hours = (hours - hours.shift(1)).fillna(method='bfill').dt.total_seconds() / 3600.
        key = 'ees'
        if key in self:
            # TODO: Abfrage ob tz-infos vorhanden
            # p_isc.index = p_isc.index.tz_localize('Europe/Berlin')
            # TODO: N.A./null Werte in der Zeitreihe
            configs = self.system[key]
            domestic = pd.read_csv(configs.dirs.data, delimiter=',', index_col='time', parse_dates=True,
                                   dayfirst=True)
            start = domestic.index[0]
            stop = domestic.index[-1]
            energy_price = configs.energy_price
            domestic.index = (domestic.index + dt.timedelta(minutes=30))[:].floor('H')
            # TODO: delete following line (used because ISC consumption used for domestic consumption)
            # domestic = domestic / 100
            power = domestic.rename(columns={'power': 'p_dom'})

            if results != {}:
                p_pv = results['array'][['p_ac']]
                p_pv.index = p_pv.index.tz_convert(None)
                p_pv.index = p_pv.index[:].floor('H')
                p_pv = p_pv.rename(columns={'p_ac': 'p_pv'})
                power = power.join(p_pv)
            else:
                print('No pv available.')
                power_pv = pd.DataFrame(columns={'p_pv'}, index=power.index, data=np.zeros(power.values.__len__()))
                power = power.join(power_pv)

            p_dom = domestic['power'].to_frame()
            p_dom = p_dom.groupby(p_dom.index.hour).mean()
            p_dom = p_dom.rename(columns={'power': 'p_dom'})
            if results != {}:
                p_dom = pd.concat([p_dom, results['daily']], axis=1, join='inner')
            results.update({'daily': p_dom})

            # energy yield and costs
            pv_yield = power['p_pv'][start:stop].sum()
            consumption = power['p_dom'][start:stop].sum()
            energy_yield = pv_yield - consumption
            energy_balance = (power['p_pv'][start:stop] - power['p_dom'][start:stop]) / 1000

            # energy costs raw
            energy_costs_raw = (-consumption / 1000 * configs.energy_price).sum()

            # energy costs with PV
            energy_costs_pv = 0
            for dW in energy_balance:
                if dW > 0:
                    energy_costs_pv += dW * configs.feed_in_tariff_pv
                elif dW < 0:
                    energy_costs_pv += dW * configs.energy_price

            # energy costs with PV and battery
            energy_costs_bat = 0
            storage = configs.capacity * 0.5
            for dW in energy_balance:
                if dW > 0:
                    if storage < configs.capacity:
                        storage += dW
                    if storage >= configs.capacity:
                        if storage > configs.capacity:
                            dW = storage - configs.capacity
                            storage = configs.capacity
                        energy_costs_bat += dW * configs.feed_in_tariff_pv
                elif dW < 0:
                    if storage > 0:
                        storage += dW
                    if storage <= 0:
                        if storage < 0:
                            dW = storage
                            storage = 0
                        energy_costs_bat += dW * configs.energy_price

            results_ees = {'start': power.index[0],
                           'stop': power.index[-1],
                           'costs_raw': [energy_costs_raw],
                           'costs_pv': [energy_costs_pv],
                           'costs_pv_bat': [energy_costs_bat]}

            results.update({key: pd.DataFrame(data=results_ees)})

        key = 'ev'
        if key in self:
            configs = self[key]
            start = domestic.index[0]
            stop = domestic.index[-1]
            if configs.charge_mode == 'SLOW':
                charge_duration = 10
            elif configs.charge_mode == 'NORMAL':
                charge_duration = 7
            elif configs.charge_mode == 'FAST':
                charge_duration = 4
            else:
                charge_duration = int(configs.charge_mode)
            charge_time = [int(x) for x in configs.charge_time.split('-')]

            data = configs.house_connection_point * 1000 + (results['daily']['p_pv'] - results['daily']['p_dom'])
            data_tmp = data[charge_time[0]:].append(data[:charge_time[1]])

            energy_potential = data_tmp.mean() / 1000 * charge_duration
            energy_potential_min = data_tmp.min() / 1000 * charge_duration
            km_potential = energy_potential / configs.fuel_consumption * 100
            km_potential_min = energy_potential_min / configs.fuel_consumption * 100
            ev_potential = int(km_potential / (configs.driving_distance / 7))
            ev_potential_min = int(km_potential_min / (configs.driving_distance / 7))
            ev_distance_total = int(configs.quantity * configs.driving_distance * (stop - start).days / 7)
            energy_costs_raw = np.round(ev_distance_total / 100 * configs.fuel_consumption * energy_price, 1)

            results_ev = {'energy costs': [energy_costs_raw],
                          'ev potential without LMS': [int(data.min() / 4600)],
                          'energy potential': [energy_potential_min],
                          'km potential': [km_potential_min],
                          'ev potential': [ev_potential_min],
                          'house connection point': [configs.house_connection_point]}
            results.update({key: pd.DataFrame(data=results_ev)})

        # for key, configs in self.items():
        #     if key == 'ees' or key == 'ev':
        #         self._write_pdf(results_summary, results_total, results)
        #         os.system(self._results_pdf)
        #         break
        return {}

    def _write_pdf(self, results_summary, results_total, results):
        from reportlab.lib.enums import TA_JUSTIFY, TA_LEFT, TA_CENTER, TA_RIGHT
        from reportlab.lib.pagesizes import letter
        from reportlab.platypus import SimpleDocTemplate, Paragraph, Spacer, Image, Table, TableStyle
        from reportlab.lib.styles import getSampleStyleSheet, ParagraphStyle
        from reportlab.lib import colors

        self._create_graphics(results_summary, results_total, results)
        doc = SimpleDocTemplate(self._results_pdf, pagesize=letter,
                                rightMargin=72, leftMargin=72,
                                topMargin=72, bottomMargin=18)
        try:
            pdf = []
            logo = Image('data/isc_logo.jpg', 60, 60, hAlign='CENTER')
            img_1 = Image(os.path.join(self._results_dir, 'array.png'), 250, 200)
            img_2 = Image(os.path.join(self._results_dir, 'ees_1.png'), 400, 260)
            img_3 = Image(os.path.join(self._results_dir, 'ev_2.png'), 400, 260)
            client_name = "Steffen Friedriszik"
            address_parts = ["Rudolf Diesel Str. 17", "78467 Konstanz"]
            styles = getSampleStyleSheet()
            styles.add(ParagraphStyle(name='Normal_right', alignment=TA_RIGHT))
            styles.add(ParagraphStyle(name='Normal_center', alignment=TA_CENTER))
            styles.add(ParagraphStyle(name='Heading222', fontName='Helvetica-Bold', fontSize=18, alignment=TA_CENTER,
                                      textColor=colors.blue, leading=20))
            styles.add(ParagraphStyle(name='Heading', fontName='Helvetica-Bold', fontSize=18, alignment=TA_CENTER,
                                      textColor=colors.rgb2cmyk(0, 79, 159), leading=20))
            styles.add(ParagraphStyle(name='Normal_bold', fontSize=14, leading=16))
            title = 'Auswertung der Messergebnisse <br/> für <br/> %s' % self.name
            text_intro = 'Sehr geehrter Herr %s, im Folgenden sehen Sie die Auswertung der Messergebnisse und ihre ' \
                         'Interpretation. Die Analyse erfolgt hinsichtlich allgemeinen, wissenschaftlichen ' \
                         'Aspekten, sowie unter monetären Gesichtspunkten. <br/>' \
                         'Die Messung dauerte %s Tage. Sie startete am %s Uhr und endete am %s Uhr. ' \
                         % (client_name,
                            (results['ees']['stop'][0]-results['ees']['start'][0]).days,
                            results['ees']['start'][0].strftime("%d/%m/%Y, %H:%M:%S"),
                            results['ees']['stop'][0].strftime("%d/%m/%Y, %H:%M:%S"))
            text_img1 = 'In Abbildung 1 sehen Sie Ihre, in dem Messzeitraum erzeugten, Energiekosten im Vergleich ' \
                        'zu den Energiekosten, bei der ' \
                        'angegebenen PV-Anlage und der Speicherkapazität. Die gesamten Energiekosten, ohne PV und ' \
                        'Speicher belaufen sich auf %s €. Wenn Sie eine PV Anlage mit %s Modulen' \
                        'dazu kaufen, sparen sie im Messzeitraum %s €. <br/> ' \
                        'Wenn Sie sich für eine Kombination ' \
                        'aus PV-Anlage und Batteriespeicher mit %s kWh entscheiden, betragen die Energiekosten %s €. ' \
                        'Sie sparen damit %s € im Vergleich zu einem System ohne PV und Speicher. Die berechneten ' \
                        'Preise verstehen sich ohne Investitionskosten.'\
                        % ('%.1f' % -results['ees']['costs_raw'],
                            self['array'].modules_per_inverter,
                            '%.1f' % (-results['ees']['costs_raw'] + results['ees']['costs_pv']),
                            self['ees'].capacity,
                            '%.1f' % -results['ees']['costs_pv_bat'],
                            (results['ees']['costs_pv_bat'][0] - results['ees']['costs_raw'][0]).round(1))
            text_img2 = 'In Abbildung 2 ist ihr Energieverbrauch und die Erzeugung während eines Tages zu erkennen. Ihr ' \
                        'durchschnittlicher Verbrauch liegt bei ca. %s Watt. Ihren maximalen Verbrauch von %s W ' \
                        'haben Sie um %s Uhr. <br/>' \
                        % ('%.1f' % results['daily']['p_dom'].mean(),
                           '%.1f' % results['daily']['p_dom'].max(),
                           results['daily']['p_dom'].idxmax())
            text_img3 = 'Abbildung 3 zeigt die Energiebilanz in Ihrem Haus. Wenn mehr Energie erzeugt wird, wie sie ' \
                     'Verbrauchen, ist die Energiebilanz positiv. Wenn Sie mehr verbrauchen wie erzeugt wird, ist ' \
                     'die Bilanz negativ. Da ihr Hausanschluss für %s kW ausgelegt ist ergibt sich, unter ' \
                     'Berücksichtigung Ihres individuellen Lastprofils und unter Verwendung eines Lademanagement-' \
                     'Systems, ein tägliches Ladepotential von %s kWh. ' \
                     'Das entspricht einer Fahrleistung von %s km. Bei der angegebenen Strecke je Fahrzeug, könnten Sie damit %s ' \
                     'Fahrzeuge betreiben ohne Ihren Hausanschluss zu überlasten. <br/> ' \
                     'Wenn sie kein Lademanagement installieren, könnten sie maximal %s Fahrzeuge im angegebenen ' \
                     'Zeitraum laden, ohne dabei ihren Hausanschluss zu überlasten. (Vorraussetzung der Gleichzeitigkeit beim Ladevorgang)' \
                     % (results['ev']['house connection point'][0],
                        '%.1f' % results['ev']['energy potential'][0],
                        '%.1f' % results['ev']['km potential'][0],
                        results['ev']['ev potential'][0],
                        results['ev']['ev potential without LMS'][0])
            text_remarks = 'Die oben aufgeführten Berechnungen werden nach besten Gewissen aufgrund der eingegebenen ' \
                           'Angaben berechnet. Größen wie die Ladezeit variieren in der realität täglich, werden ' \
                           'hier jedoch als konstant angenommen.'

            pdf.append(logo)
            pdf.append(Paragraph('%s' % dt.date.today(), styles["Normal_right"]))
            pdf.append(Spacer(1, 12))
            pdf.append(Paragraph(client_name, styles["Normal"]))
            for part in address_parts:
                ptext = '%s' % part.strip()
                pdf.append(Paragraph(ptext, styles["Normal"]))
            pdf.append(Spacer(1, 12))
            pdf.append(Paragraph(title, styles["Heading"]))
            pdf.append(Spacer(1, 24))
            pdf.append(Paragraph(text_intro, styles["Normal"]))
            pdf.append(Spacer(1, 12))
            pdf.append(Paragraph(text_img1, styles["Normal"]))
            pdf.append(Spacer(1, 12))
            pdf.append(img_1)
            pdf.append(Spacer(1, 12))
            pdf.append(Paragraph(text_img2, styles["Normal"]))
            pdf.append(Spacer(1, 12))
            # pdf.append(Table([[img_2, img_3]], colWidths=[275, 275], rowHeights=[220]))
            pdf.append(img_2)
            pdf.append(Spacer(1, 12))
            pdf.append(Paragraph(text_img3, styles["Normal"]))
            pdf.append(Spacer(1, 12))
            pdf.append(img_3)
            pdf.append(Spacer(1, 12))
            pdf.append(Paragraph('Bemerkungen:', styles["Normal_bold"]))
            pdf.append(Paragraph(text_remarks, styles["Normal"]))
            pdf.append(Spacer(1, 24))
            pdf.append(
                Paragraph('mit freundlichen Grüßen und eine sonnige Zukunft wünscht Ihnen ihr ', styles["Normal"]))
            pdf.append(Spacer(1, 12))
            pdf.append(Paragraph('ISC Konstanz', styles["Normal_bold"]))
            pdf.append(Spacer(1, 12))
            doc.build(pdf)
        except ValueError:
            print('PDF not created %s' % ValueError)
        print('PDF created successfully')

    def _create_graphics(self, results_summary, results_total, results):
        from matplotlib import pyplot as plot

        size_large = 30
        size_medium = 27
        size_small = 24
        width = 0.6
        for key, configs in self.system.items():
            if key == 'array':
                fig1, ax1 = plot.subplots(figsize=(10, 10))
                data = [
                    -results['ees']['costs_raw'].values[0].round(1),
                    -results['ees']['costs_pv'].values[0].round(1),
                    -results['ees']['costs_pv_bat'].values[0].round(1),
                ]
                plot1 = ax1.bar(np.arange(3), data, width)
                # ax1.set_title('Energy costs in comparison', fontsize=size_large)
                ax1.set_ylabel('energy costs in €', fontsize=size_medium)
                ax1.tick_params(axis='y', labelsize=size_medium)
                ax1.set_xticks(np.arange(3))
                label = ['RAW', 'mit PV', 'mit PV und EES']
                ax1.set_xticklabels(label, fontsize=size_medium)
                ax1.yaxis.set_ticks_position('left')
                ax1.xaxis.set_ticks_position('bottom')
                ax1.spines['right'].set_visible(False)
                ax1.spines['top'].set_visible(False)
                ax1.bar_label(plot1, padding=3, fontsize=size_small)
                fig1.tight_layout()
                plot.savefig(self._results_dir + '\\' + key)

            if key == 'ees':
                fig2, ax2 = plot.subplots(figsize=(23, 15))
                # ax2.set_title('energy', fontsize=size_large)
                ax2.plot(results['daily'], linewidth=2.5)
                ax2.set_xlim([0, 23])
                ax2.set_xlabel('hour of the day', fontsize=size_medium)
                ax2.set_ylabel('power [KW]', fontsize=size_medium)
                ax2.legend(results['daily'].columns, fontsize=size_small)
                ax2.grid(which='both')
                ax2.grid(b=True, which='major', color='grey', linestyle='-')
                ax2.grid(b=True, which='minor', color='grey', linestyle='--', alpha=0.2)
                ax2.minorticks_on()
                ax2.tick_params(axis='y', labelsize=size_small)
                ax2.tick_params(axis='x', labelsize=size_small)
                plot.savefig(self._results_dir + '\\' + key + '_1')

            if key == 'ev':
                fig3, ax3 = plot.subplots(figsize=(23, 15))
                ax3.plot(results['daily']['p_pv'] - results['daily']['p_dom'], linewidth=2.5)
                ax3.set_xlim([0, 23])
                ax3.set_xlabel('hour of the day', fontsize=size_medium)
                ax3.set_ylabel('power [KW]', fontsize=size_medium)
                ax3.legend(['power balance'], fontsize=size_small)
                ax3.grid(which='both')
                ax3.grid(b=True, which='major', color='grey', linestyle='-')
                ax3.grid(b=True, which='minor', color='grey', linestyle='--', alpha=0.2)
                ax3.minorticks_on()
                ax3.tick_params(axis='y', labelsize=size_small)
                ax3.tick_params(axis='x', labelsize=size_small)
                plot.savefig(self._results_dir + '\\' + key + '_2')


# noinspection PyUnresolvedReferences
def _get(results, key: str, func: Callable, *args, **kwargs) -> pd.DataFrame:
    if results is None or key not in results:
        result = func(*args, **kwargs)
        if results is not None:
            results.set(key, result)
        return result

    return results.get(key)<|MERGE_RESOLUTION|>--- conflicted
+++ resolved
@@ -17,10 +17,7 @@
 # noinspection PyProtectedMember
 from corsys.io._var import COLUMNS
 from corsys.io import DatabaseUnavailableException
-<<<<<<< HEAD
-from corsys.cmpt import Photovoltaic, ElectricalEnergyStorage
-=======
->>>>>>> db1a7c85
+from corsys.cmpt import ElectricalEnergyStorage
 from corsys import Configurations, Configurable, System
 from scisys.io import excel, plot
 from scisys import Results, Progress
@@ -84,23 +81,15 @@
 
                 result = pd.DataFrame()
                 result.index.name = 'time'
-<<<<<<< HEAD
                 for cmpt in self.system.values():
-                    if cmpt.type == 'pv':
+                    if cmpt.type == PVSystem.TYPE:
                         cmpt_key = f"{self.system.id}/{cmpt.id}/output"
                         result_pv = _get(results, cmpt_key, self.system._get_solar_yield, cmpt, input)
-                        result[['pv_power', 'dc_power']] += result_pv[['pv_power', 'dc_power']].abs()
-                        result[f'{cmpt.id}_power'] = result_pv['pv_power']
-=======
-                for cmpt in self.system.get_type(PVSystem.TYPE):
-                    cmpt_key = f"{self.system.id}/{cmpt.id}/output"
-                    result_pv = _get(results, cmpt_key, self.system._get_solar_yield, cmpt, input)
-                    if result.empty:
-                        result = result_pv
-                    else:
-                        result += result_pv
-                    # result[f'{cmpt.id}_power'] = result_pv[PVSystem.POWER]
->>>>>>> db1a7c85
+                        if result.empty:
+                            result = result_pv
+                        else:
+                            result += result_pv
+                        result[f'{cmpt.id}_power'] = result_pv[PVSystem.POWER]
 
                     progress.update()
 
@@ -130,15 +119,11 @@
                     elif f'{type}_{unit}' in reference.columns:
                         results.data[f'{type}_{unit}_ref'] = reference[f'{type}_{unit}']
 
-<<<<<<< HEAD
                 add_reference('el')
                 add_reference('th')
                 add_reference('th_ht')
                 add_reference('th_dom')
-                add_reference(Photovoltaic.TYPE)
-=======
                 add_reference(PVSystem.TYPE)
->>>>>>> db1a7c85
 
             except DatabaseUnavailableException as e:
                 reference = None
@@ -219,13 +204,12 @@
         summary_json.update(self._evaluate_storage(summary, results))
         summary_json.update(self._evaluate_weather(summary, results))
 
-<<<<<<< HEAD
-    def _evaluate_yield(self, summary: pd.DataFrame, results: pd.DataFrame, *_) -> Dict:
-        if Photovoltaic.POWER not in results.columns or not self.system.contains_type(Photovoltaic.TYPE):
+    def _evaluate_yield(self, summary: pd.DataFrame, results: pd.DataFrame, reference: pd.DataFrame = None) -> Dict:
+        if PVSystem.POWER not in results.columns or not self.system.contains_type(PVSystem.TYPE):
             return {}
 
         results_kwp = 0
-        for pv in self.system.get_type(Photovoltaic.TYPE):
+        for pv in self.system.get_type(PVSystem.TYPE):
             if f'{pv.id}_power' in results.columns and f'{pv.id}_power_ref' not in results.columns:
                 if System.POWER_EL not in results.columns and f'{System.POWER_EL}_ref' in results.columns:
                     results.loc[:, System.POWER_EL] = results[f'{System.POWER_EL}_ref']
@@ -238,19 +222,7 @@
             results[f'{System.POWER_EL}_err'] = (results[f'{System.POWER_EL}'] -
                                                  results[f'{System.POWER_EL}_ref'])
 
-        hours = pd.Series(results.index, index=results.index)
-        hours = (hours - hours.shift(1)).fillna(method='bfill').dt.total_seconds() / 3600.
-
-        results['pv_energy'] = results[Photovoltaic.POWER] / 1000. * hours
-        results['pv_yield'] = results[Photovoltaic.ENERGY] / results_kwp
-=======
-    def _evaluate_yield(self, summary: pd.DataFrame, results: pd.DataFrame, reference: pd.DataFrame = None) -> Dict:
-        results_kwp = 0
-        for system in self.system.values():
-            results_kwp += system.power_max / 1000.
-
         results[PVSystem.YIELD_SPECIFIC] = results[PVSystem.ENERGY] / results_kwp
->>>>>>> db1a7c85
 
         results = results.dropna(axis='index', how='all')
 
